--- conflicted
+++ resolved
@@ -13,13 +13,6 @@
     "webpack-dev-server": "3.3.0",
     "webpack-babel-multi-target-plugin": "2.3.1",
     "copy-webpack-plugin": "5.0.3",
-<<<<<<< HEAD
-    "compression-webpack-plugin": "3.0.0",
-    "webpack-merge": "4.2.1",
-    "raw-loader": "3.0.0"
-  },
-  "vaadinAppPackageHash": "dd2f9ef083bf91e13a6e453420f04ecd8c03874513efdc3305bbc899982cca8c"
-=======
     "html-webpack-plugin": "3.2.0",
     "script-ext-html-webpack-plugin": "2.1.4",
     "compression-webpack-plugin": "3.0.0",
@@ -29,5 +22,4 @@
     "awesome-typescript-loader": "5.2.1"
   },
   "vaadinAppPackageHash": "beb4245d6ba729272fd9ac752b0b98706690bbf9f6b5c4b3e9ba00dc56c183b3"
->>>>>>> 6d252f48
 }