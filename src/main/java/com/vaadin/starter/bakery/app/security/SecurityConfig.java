package com.vaadin.starter.bakery.app.security;

import javax.servlet.http.HttpServletRequest;
import javax.servlet.http.HttpServletResponse;

import org.springframework.beans.factory.annotation.Autowired;
import org.springframework.context.annotation.Configuration;
import org.springframework.core.annotation.Order;
import org.springframework.security.config.annotation.authentication.builders.AuthenticationManagerBuilder;
import org.springframework.security.config.annotation.web.builders.HttpSecurity;
import org.springframework.security.config.annotation.web.builders.WebSecurity;
import org.springframework.security.config.annotation.web.configuration.EnableWebSecurity;
import org.springframework.security.config.annotation.web.configuration.WebSecurityConfigurerAdapter;
import org.springframework.security.config.annotation.web.configurers.ExpressionUrlAuthorizationConfigurer;
import org.springframework.security.config.annotation.web.configurers.FormLoginConfigurer;
import org.springframework.security.core.userdetails.UserDetailsService;
import org.springframework.security.crypto.password.PasswordEncoder;
import org.springframework.security.web.authentication.SavedRequestAwareAuthenticationSuccessHandler;
import org.springframework.security.web.savedrequest.HttpSessionRequestCache;

import com.vaadin.starter.bakery.BakeryApplicationConfig;
import com.vaadin.starter.bakery.backend.data.Role;

@EnableWebSecurity
@Configuration
@Order(20)
public class SecurityConfig extends WebSecurityConfigurerAdapter {

	private final UserDetailsService userDetailsService;

	private final PasswordEncoder passwordEncoder;

	@Autowired
	public SecurityConfig(UserDetailsService userDetailsService, PasswordEncoder passwordEncoder) {
		this.userDetailsService = userDetailsService;
		this.passwordEncoder = passwordEncoder;
	}

	@Override
	protected void configure(AuthenticationManagerBuilder auth) throws Exception {
		super.configure(auth);
		auth.userDetailsService(userDetailsService).passwordEncoder(passwordEncoder);
	}

	@Override
	protected void configure(HttpSecurity http) throws Exception {
		// Not using Spring CSRF here to be able to use plain HTML for the login
		// page
		http.csrf().disable().requestCache().requestCache(new CustomRequestCache()).and().authorizeRequests()
				.anyRequest().hasAnyAuthority(Role.getAllRoles()).and().formLogin()
				.loginPage(BakeryApplicationConfig.LOGIN_URL).permitAll()
				.loginProcessingUrl(BakeryApplicationConfig.LOGIN_PROCESSING_URL)
				.failureUrl(BakeryApplicationConfig.LOGIN_FAILURE_URL)
				.successHandler(new SavedRequestAwareAuthenticationSuccessHandler()).and().logout()
				.logoutSuccessUrl(BakeryApplicationConfig.LOGOUT_URL);
	}

	@Override
	public void configure(WebSecurity web) throws Exception {

<<<<<<< HEAD
		web.ignoring()
				.antMatchers("/resources/**", "/icons/**", "/fonts/**", "/api/**", "/manifest.json",
						"/service-worker.js", "/bower_components/**", "/VAADIN/**", "/favico.ico",
						"/src/login/bakery-login.html", "/src/app/**","/src/elements/**", "/es5/**", "/es6/**")
				.and().ignoring().requestMatchers(this::isHeartbeat);
	}
=======
		// Allow access to static resources ("/VAADIN/**")
		reg = reg.antMatchers("/icons/**").permitAll();
		reg = reg.antMatchers("/fonts/**").permitAll();
		reg = reg.antMatchers("/api/**").permitAll();
		reg = reg.antMatchers("/manifest.json").permitAll();
		reg = reg.antMatchers("/**").hasAnyAuthority(Role.getAllRoles());
		HttpSecurity sec = reg.and();
>>>>>>> 94c5bcbc

	private boolean isHeartbeat(HttpServletRequest request) {
		final String HEARTBEAT_PARAMETER = "v-r";
		final String HEARTBEAT_PARAMETER_VALUE = "heartbeat";
		return HEARTBEAT_PARAMETER_VALUE.equals(request.getParameter(HEARTBEAT_PARAMETER));
	}

	class CustomRequestCache extends HttpSessionRequestCache {
		@Override
		public void saveRequest(HttpServletRequest request, HttpServletResponse response) {
			if (!isHeartbeat(request)) {
				super.saveRequest(request, response);
			}
		}

	}
}<|MERGE_RESOLUTION|>--- conflicted
+++ resolved
@@ -1,7 +1,4 @@
 package com.vaadin.starter.bakery.app.security;
-
-import javax.servlet.http.HttpServletRequest;
-import javax.servlet.http.HttpServletResponse;
 
 import org.springframework.beans.factory.annotation.Autowired;
 import org.springframework.context.annotation.Configuration;
@@ -58,22 +55,12 @@
 	@Override
 	public void configure(WebSecurity web) throws Exception {
 
-<<<<<<< HEAD
 		web.ignoring()
 				.antMatchers("/resources/**", "/icons/**", "/fonts/**", "/api/**", "/manifest.json",
 						"/service-worker.js", "/bower_components/**", "/VAADIN/**", "/favico.ico",
 						"/src/login/bakery-login.html", "/src/app/**","/src/elements/**", "/es5/**", "/es6/**")
 				.and().ignoring().requestMatchers(this::isHeartbeat);
 	}
-=======
-		// Allow access to static resources ("/VAADIN/**")
-		reg = reg.antMatchers("/icons/**").permitAll();
-		reg = reg.antMatchers("/fonts/**").permitAll();
-		reg = reg.antMatchers("/api/**").permitAll();
-		reg = reg.antMatchers("/manifest.json").permitAll();
-		reg = reg.antMatchers("/**").hasAnyAuthority(Role.getAllRoles());
-		HttpSecurity sec = reg.and();
->>>>>>> 94c5bcbc
 
 	private boolean isHeartbeat(HttpServletRequest request) {
 		final String HEARTBEAT_PARAMETER = "v-r";
