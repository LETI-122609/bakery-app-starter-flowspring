--- conflicted
+++ resolved
@@ -47,28 +47,9 @@
 @Route(value = BakeryConst.PAGE_STOREFRONT, layout = BakeryApp.class)
 @PageTitle(BakeryConst.TITLE_STOREFRONT)
 public class StorefrontView extends PolymerTemplate<StorefrontView.Model>
-implements HasLogger, HasUrlParameter<Long>, EntityView<Order> {
+		implements HasLogger, HasUrlParameter<Long>, EntityView<Order> {
 
 	public interface Model extends TemplateModel {
-<<<<<<< HEAD
-=======
-		@Include({ "id", "dueDate.day", "dueDate.weekday", "dueDate.date", "dueTime", "state", "pickupLocation.name",
-			"customer.fullName", "customer.phoneNumber", "customer.details", "items.product.name", "items.comment",
-			"items.quantity", "items.product.price", "history.message", "history.createdBy.firstName",
-			"history.timestamp", "history.newState", "totalPrice" })
-		@Convert(value = LongToStringConverter.class, path = "id")
-		@Convert(value = StorefrontLocalDateConverter.class, path = "dueDate")
-		@Convert(value = LocalTimeConverter.class, path = "dueTime")
-		@Convert(value = OrderStateConverter.class, path = "state")
-		@Convert(value = CurrencyFormatter.class, path = "items.product.price")
-		@Convert(value = LocalDateTimeConverter.class, path = "history.timestamp")
-		@Convert(value = OrderStateConverter.class, path = "history.newState")
-		@Convert(value = CurrencyFormatter.class, path = "totalPrice")
-		void setOrders(List<Order> orders);
-
-		List<Order> getOrders();
-
->>>>>>> c232d233
 		void setEditing(boolean editing);
 	}
 
@@ -106,15 +87,6 @@
 		searchBar.setActionText("New order");
 		searchBar.setCheckboxText("Show past orders");
 		searchBar.setPlaceHolder("Search");
-<<<<<<< HEAD
-=======
-		searchBar.addFilterChangeListener(presenter::filterChanged);
-		searchBar.addActionClickListener(e -> edit(null));
-		orderDetail.addListener(SaveEvent.class, e -> presenter.save());
-		orderEdit.addListener(CancelEvent.class, e -> presenter.cancel());
-		orderDetail.addListener(CancelEvent.class, e -> presenter.cancel());
-		setOrders(ordersProvider.getOriginalOrdersList(), false);
->>>>>>> c232d233
 
 		grid = new Grid<>();
 		grid.getElement().setAttribute("theme", "storefront-grid");
@@ -227,7 +199,7 @@
 			});
 
 			orderDetail.addListener(SaveEvent.class, e -> save());
-			orderDetail.addCancelListener(e -> closeDialog());
+			orderDetail.addCancelListener(e -> cancel());
 			orderDetail.addBackListener(e -> showOrderEdit());
 			orderDetail.addEditListener(e -> {
 				orderEdit.read(getEntity());
