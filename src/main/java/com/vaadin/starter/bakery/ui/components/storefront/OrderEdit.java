package com.vaadin.starter.bakery.ui.components.storefront;

import java.time.LocalDate;
import java.time.LocalTime;
import java.util.Arrays;
import java.util.Collection;
import java.util.stream.IntStream;
import java.util.stream.Stream;

import com.vaadin.data.BeanValidationBinder;
import com.vaadin.data.Result;
import com.vaadin.data.ValidationException;
import com.vaadin.data.ValueContext;
import com.vaadin.flow.model.TemplateModel;
import com.vaadin.shared.Registration;
import com.vaadin.starter.bakery.backend.data.OrderState;
import com.vaadin.starter.bakery.backend.data.entity.Order;
import com.vaadin.starter.bakery.backend.data.entity.PickupLocation;
import com.vaadin.starter.bakery.backend.data.entity.Product;
import com.vaadin.starter.bakery.backend.data.entity.User;
import com.vaadin.starter.bakery.ui.HasToast;
import com.vaadin.starter.bakery.ui.converters.LocalTimeConverter;
import com.vaadin.starter.bakery.ui.converters.binder.BinderConverter;
import com.vaadin.starter.bakery.ui.utils.FormattingUtils;
import com.vaadin.ui.Tag;
import com.vaadin.ui.button.Button;
import com.vaadin.ui.combobox.ComboBox;
import com.vaadin.ui.common.HtmlImport;
import com.vaadin.ui.datepicker.DatePicker;
import com.vaadin.ui.event.ComponentEvent;
import com.vaadin.ui.event.ComponentEventListener;
import com.vaadin.ui.html.H2;
import com.vaadin.ui.polymertemplate.Id;
import com.vaadin.ui.polymertemplate.PolymerTemplate;
import com.vaadin.ui.textfield.TextField;

import static com.vaadin.starter.bakery.ui.utils.TemplateUtil.addToSlot;

@Tag("order-edit")
@HtmlImport("context://src/storefront/order-edit.html")
public class OrderEdit extends PolymerTemplate<OrderEdit.Model> implements HasToast {

	public interface Model extends TemplateModel {

		void setOpened(boolean opened);

		void setTotalPrice(String totalPrice);

		void setStatus(String status);
	}

	@Id("order-edit-title")
	private H2 title;

	@Id("order-edit-status")
	private ComboBox<String> status;

	@Id("due-date")
	private DatePicker date;

	@Id("due-time")
	private ComboBox<String> time;

	@Id("pickup-location")
	private ComboBox<String> pickupLocation;

	@Id("customer-name")
	private TextField customerName;

	@Id("customer-number")
	private TextField customerNumber;

	@Id("customer-details")
	private TextField customerDetails;

	@Id("order-edit-cancel")
	private Button cancel;

	@Id("review")
	private Button review;

	private OrderItemsEdit items = new OrderItemsEdit();

	private Order order;

	private User currentUser;

	private BeanValidationBinder<Order> binder = new BeanValidationBinder<>(Order.class);

	public OrderEdit() {
		addToSlot(this, items, "order-items-edit");

<<<<<<< HEAD
		cancel.addClickListener(e -> {
			System.out.println("bean: " + binder.getBean());
			fireEvent(new CancelEvent(binder.hasChanges()));
		});
=======
		cancel.addClickListener(e -> fireEvent(new CancelEvent(binder.hasChanges() || items.hasChanges())));
>>>>>>> c9b76b2a
		review.addClickListener(e -> {
			try {
				binder.writeBean(this.order);
				fireEvent(new ReviewEvent());
			} catch (ValidationException ex) {
				toast("Please fill out all required fields before proceeding.");
			}
		});

		status.setItems(Arrays.stream(OrderState.values()).map(OrderState::getDisplayName));
		status.addValueChangeListener(e -> getModel().setStatus(e.getValue()));

		binder.forField(status).withConverter(new OrderStateConverter())
				.bind(Order::getState, (o, s) -> o.changeState(currentUser, s));

		date.setValue(LocalDate.now());
		binder.forField(date).bind("dueDate");

		final LocalTimeConverter localTimeConverter = new LocalTimeConverter();
		final Stream<String> defaultTimes = IntStream.rangeClosed(8, 16)
				.mapToObj(i -> localTimeConverter.toPresentation(LocalTime.of(i, 0)));
		time.setItems(defaultTimes);
		binder.forField(time).withConverter(localTimeConverter).bind("dueTime");

		pickupLocation.setItems("Bakery", "Store");
		binder.forField(pickupLocation).withConverter(new BinderConverter<String, PickupLocation>() {
			@Override
			public String convertNullToPresentation(PickupLocation modelValue, ValueContext valueContext) {
				return "";
			}

			@Override
			public Result<PickupLocation> convertToModelIfNotNull(String presentationValue, ValueContext valueContext) {
				PickupLocation location = new PickupLocation();
				location.setName(presentationValue);
				return Result.ok(location);
			}

			@Override
			public String convertToPresentationIfNotNull(PickupLocation modelValue, ValueContext valueContext) {
				if (modelValue.getName() == null) {
					return "";
				}
				return modelValue.getName();
			}
		}).bind(Order::getPickupLocation, Order::setPickupLocation);

		customerName.setRequired(true);
		binder.forField(customerName).bind("customer.fullName");
		customerNumber.setRequired(true);
		binder.forField(customerNumber).bind("customer.phoneNumber");
		binder.forField(customerDetails).bind("customer.details");

		items.setRequiredIndicatorVisible(true);
		binder.forField(items).bind("items");
		items.addPriceChangeListener(e -> setTotalPrice(e.getTotalPrice()));

		items.addListener(OrderItemsEdit.ValueChangeEvent.class, e -> review.setDisabled(false));
		items.addListener(OrderItemsEdit.NewEditorEvent.class, e -> updateDesktopViewOnItemsEdit());
		binder.addValueChangeListener(e -> review.setDisabled(false));
	}

	private void updateDesktopViewOnItemsEdit() {
		getElement().callFunction("_updateDesktopViewOnItemsEdit");
	}

	public void init(User currentUser, Collection<Product> availableProducts) {
		this.currentUser = currentUser;
		items.setProducts(availableProducts);
	}

	public void close() {
		this.order = null;
		items.reset();
		this.setTotalPrice(0);
		getModel().setStatus(null);
	}

	public void setEditableItem(Order order) {
		this.order = order;
		System.out.println("orde: " + order);
		getModel().setOpened(true);
		binder.readBean(order);

		System.out.println("bean after load: " + pickupLocation.getValue());

		boolean newOrder = order.getId() == null;
		title.setText(String.format("%s Order", newOrder ? "New" : "Edit"));
		review.setDisabled(true);
		updateDesktopViewOnItemsEdit();
	}

	public Registration addReviewListener(ComponentEventListener<ReviewEvent> listener) {
		return addListener(ReviewEvent.class, listener);
	}

	public Registration addCancelListener(ComponentEventListener<CancelEvent> listener) {
		return addListener(CancelEvent.class, listener);
	}

	private void setTotalPrice(int totalPrice) {
		getModel().setTotalPrice(FormattingUtils.formatAsCurrency(totalPrice));
	}

	public class ReviewEvent extends ComponentEvent<OrderEdit> {

		ReviewEvent() {
			super(OrderEdit.this, false);
		}
	}

	public class CancelEvent extends ComponentEvent<OrderEdit> {

		private final boolean hasChanges;

		CancelEvent(boolean hasChanges) {
			super(OrderEdit.this, false);
			this.hasChanges = hasChanges;
		}

		public boolean hasChanges() {
			return hasChanges;
		}
	}

}<|MERGE_RESOLUTION|>--- conflicted
+++ resolved
@@ -90,14 +90,7 @@
 	public OrderEdit() {
 		addToSlot(this, items, "order-items-edit");
 
-<<<<<<< HEAD
-		cancel.addClickListener(e -> {
-			System.out.println("bean: " + binder.getBean());
-			fireEvent(new CancelEvent(binder.hasChanges()));
-		});
-=======
 		cancel.addClickListener(e -> fireEvent(new CancelEvent(binder.hasChanges() || items.hasChanges())));
->>>>>>> c9b76b2a
 		review.addClickListener(e -> {
 			try {
 				binder.writeBean(this.order);
@@ -178,12 +171,8 @@
 
 	public void setEditableItem(Order order) {
 		this.order = order;
-		System.out.println("orde: " + order);
 		getModel().setOpened(true);
 		binder.readBean(order);
-
-		System.out.println("bean after load: " + pickupLocation.getValue());
-
 		boolean newOrder = order.getId() == null;
 		title.setText(String.format("%s Order", newOrder ? "New" : "Edit"));
 		review.setDisabled(true);
