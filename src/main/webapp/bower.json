{
  "name": "bakery-app-starter-flow-spring",
  "description": "Client-side dependencies for the Bakery App Starter for Flow and Spring",
  "version": "1.0.0",
  "license": "https://vaadin.com/license/cvtl-1",
  "authors": [
    "Vaadin Ltd"
  ],
  "dependencies": {
    "iron-form": "PolymerElements/iron-form#^2.0.0",
    "iron-media-query": "PolymerElements/iron-media-query#^2.0.0",
    "polymer": "Polymer/polymer#^2.0.0",
    "webcomponentsjs": "webcomponents/webcomponentsjs#^1.0.0",
    "iron-icon": "^2.0.0",
    "paper-tabs": "^2.0.0",
    "moment": "^2.18.1",
    "paper-toast": "^2.0.0",
    "web-animations-js": "^2.2.5",
    "vaadin": "vaadin/vaadin#10.0.0-alpha5",
    "vaadin-grid": "vaadin/vaadin-grid#4.1.0-alpha3",
<<<<<<< HEAD
    "vaadin-charts": "vaadin/vaadin-charts#6.0.0-alpha2",
    "vaadin-board": "vaadin/vaadin-board#1.1.0-beta1"
=======
    "vaadin-text-field": "vaadin/vaadin-text-field#stats",
    "vaadin-button": "vaadin/vaadin-button#stats"
>>>>>>> 6e816a17
  },
  "devDependencies": {
    "web-component-tester": "Polymer/web-component-tester#^6.0.0"
  },
  "private": true,
  "resolutions": {
    "vaadin-grid": "4.1.0-alpha3",
<<<<<<< HEAD
    "vaadin-charts": "6.0.0-alpha2",
    "highcharts": "^5.0.0",
    "vaadin-board": "1.1.0-beta1"
=======
    "vaadin-text-field": "stats",
    "vaadin-button": "stats"
>>>>>>> 6e816a17
  }
}<|MERGE_RESOLUTION|>--- conflicted
+++ resolved
@@ -18,13 +18,10 @@
     "web-animations-js": "^2.2.5",
     "vaadin": "vaadin/vaadin#10.0.0-alpha5",
     "vaadin-grid": "vaadin/vaadin-grid#4.1.0-alpha3",
-<<<<<<< HEAD
     "vaadin-charts": "vaadin/vaadin-charts#6.0.0-alpha2",
-    "vaadin-board": "vaadin/vaadin-board#1.1.0-beta1"
-=======
+    "vaadin-board": "vaadin/vaadin-board#1.1.0-beta1",
     "vaadin-text-field": "vaadin/vaadin-text-field#stats",
     "vaadin-button": "vaadin/vaadin-button#stats"
->>>>>>> 6e816a17
   },
   "devDependencies": {
     "web-component-tester": "Polymer/web-component-tester#^6.0.0"
@@ -32,13 +29,10 @@
   "private": true,
   "resolutions": {
     "vaadin-grid": "4.1.0-alpha3",
-<<<<<<< HEAD
     "vaadin-charts": "6.0.0-alpha2",
     "highcharts": "^5.0.0",
-    "vaadin-board": "1.1.0-beta1"
-=======
+    "vaadin-board": "1.1.0-beta1",
     "vaadin-text-field": "stats",
     "vaadin-button": "stats"
->>>>>>> 6e816a17
   }
 }