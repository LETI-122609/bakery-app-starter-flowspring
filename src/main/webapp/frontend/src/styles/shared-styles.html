<link rel="import" href="../../bower_components/polymer/polymer-element.html">
<link rel="import" href="../../bower_components/vaadin-icons/vaadin-icons.html">
<link rel="import" href="../../bower_components/vaadin-lumo-styles/typography.html">
<link rel="import" href="../../bower_components/vaadin-lumo-styles/color.html">
<link rel="import" href="../../bower_components/vaadin-lumo-styles/style.html">
<link rel="import" href="../../bower_components/vaadin-lumo-styles/sizing.html">
<link rel="import" href="../../bower_components/vaadin-lumo-styles/spacing.html">
<link rel="import" href="../../bower_components/vaadin-lumo-styles/icons.html">
<link rel="import" href="../../bower_components/vaadin-button/vaadin-button.html">
<link rel="import" href="../../bower_components/vaadin-text-field/vaadin-text-field.html">
<link rel="import" href="../../bower_components/vaadin-checkbox/vaadin-checkbox.html">
<link rel="import" href="../../bower_components/vaadin-date-picker/vaadin-date-picker.html">
<link rel="import" href="../../bower_components/vaadin-form-layout/vaadin-form-layout.html">
<link rel="import" href="../../bower_components/vaadin-form-layout/vaadin-form-item.html">
<link rel="import" href="../../bower_components/vaadin-combo-box/vaadin-combo-box.html">
<link rel="import" href="../../bower_components/vaadin-grid/vaadin-grid.html">
<link rel="import" href="../../bower_components/vaadin-tabs/vaadin-tabs.html">

<!-- Theme for the status selector, we need to theme the text-field instead of the combo-box -->
<dom-module id="bakery-text-field-styles" theme-for="vaadin-text-field">
  <template>
    <style>
      :host([theme~="status"][status="new"]) [part~="input-field"],
      :host([theme~="status"][status="confirmed"]) [part~="input-field"] {
        color: var(--lumo-primary-color);
        background: var(--lumo-primary-color-10pct);
      }

      :host([theme~="status"][status="ready"]) [part~="input-field"],
      :host([theme~="status"][status="delivered"]) [part~="input-field"] {
        color: var(--lumo-success-color);
        background: var(--lumo-success-color-10pct);
      }

      :host([theme~="status"][status="problem"]) [part~="input-field"],
      :host([theme~="status"][status="cancelled"]) [part~="input-field"] {
        color: var(--lumo-error-color);
        background: var(--lumo-error-color-10pct);
      }

      :host([theme~="center"]) [part="value"] {
        text-align: center;
      }
    </style>
  </template>
</dom-module>

<!-- Theme for the vaadin-grid -->
<dom-module id="bakery-grid-styles" theme-for="vaadin-grid">
  <template>
<<<<<<< HEAD
    <style include="lumo-grid">
=======
    <style include="vaadin-grid-default-theme">
      :host {
         width: 100%;
         margin: auto;
         flex: 1;
      }

>>>>>>> 430fa841
      [part~="row"]:last-child [part~="header-cell"],
      [part~="header-cell"]:not(:empty):not([details-cell]) {
        padding-top: var(--lumo-space-l);
        padding-bottom: var(--lumo-space-m);

        font-size: var(--lumo-font-size-s);
        border-bottom: 1px solid var(--lumo-shade-5pct);
      }

      [part~="body-cell"] {
        border-bottom: 1px solid var(--lumo-shade-5pct);
      }

      [part~="reorder-ghost"] {
        top: 0;
        left: 0;
      }

      /* a special grid theme for the bakery storefront view */
      :host([theme~="storefront-grid"]) {
        background: transparent;
      }

      :host([theme~="storefront-grid"]) [part~="cell"]:not(:empty):not([details-cell]) {
        padding: 0;
      }

      :host([theme~="storefront-grid"]) [part~="row"][selected] [part~="cell"] {
        background: transparent;
      }

      :host([theme~="storefront-grid"]) [part~="body-cell"] {
        border-bottom: none;
        background: transparent;
      }

      :host([theme~="crud-grid"]) {
         max-width: calc(964px + var(--valo-space-m));
      }
    </style>
  </template>
</dom-module>

<!-- shared styles for all views -->
<dom-module id="shared-styles">
  <template>
    <style>
      *,
      *::before,
      *::after,
      ::slotted(*) {
        box-sizing: border-box;
      }

      :host([hidden]),
      [hidden] {
        display: none !important;
      }

      h2,
      h3 {
        margin-top: var(--lumo-space-m);
        margin-bottom: var(--lumo-space-s);
      }

      h2 {
        font-size: var(--lumo-font-size-xxl);
      }

      h3 {
        font-size: var(--lumo-font-size-xl);
      }

      iron-icon {
        width: var(--lumo-size-xxxs);
        height: var(--iron-icon-height, 24px);
        padding: 0;
      }

      .scrollable {
        padding: var(--lumo-space-m);
        overflow: auto;
        -webkit-overflow-scrolling: touch;
      }

      .count {
        display: inline-block;
        background: var(--lumo-shade-10pct);
        border-radius: var(--lumo-border-radius);
        font-size: var(--lumo-font-size-s);
        padding: 0 var(--lumo-space-s);
        text-align: center;
      }

      .total {
        padding: 0 var(--lumo-space-s);
        font-size: var(--lumo-font-size-l);
        font-weight: bold;
        white-space: nowrap;
      }

      @media (min-width: 600px) {
        .total {
          min-width: 0;
          order: 0;
          padding: 0 var(--lumo-space-l);
        }
      }

      @media (max-width: 600px) {
        search-bar {
          order: 1;
        }
      }

<<<<<<< HEAD
      vaadin-grid {
         max-width: calc(964px + var(--lumo-space-m));
         width: 100%;
         margin: auto;
         flex: 1;
      }

=======
>>>>>>> 430fa841
      .flex {
        display: flex;
      }

      .flex1 {
        flex: 1;
      }

      .bold {
        font-weight: 600;
      }
    </style>
  </template>
</dom-module><|MERGE_RESOLUTION|>--- conflicted
+++ resolved
@@ -48,17 +48,13 @@
 <!-- Theme for the vaadin-grid -->
 <dom-module id="bakery-grid-styles" theme-for="vaadin-grid">
   <template>
-<<<<<<< HEAD
     <style include="lumo-grid">
-=======
-    <style include="vaadin-grid-default-theme">
       :host {
          width: 100%;
          margin: auto;
          flex: 1;
       }
 
->>>>>>> 430fa841
       [part~="row"]:last-child [part~="header-cell"],
       [part~="header-cell"]:not(:empty):not([details-cell]) {
         padding-top: var(--lumo-space-l);
@@ -174,16 +170,6 @@
         }
       }
 
-<<<<<<< HEAD
-      vaadin-grid {
-         max-width: calc(964px + var(--lumo-space-m));
-         width: 100%;
-         margin: auto;
-         flex: 1;
-      }
-
-=======
->>>>>>> 430fa841
       .flex {
         display: flex;
       }
