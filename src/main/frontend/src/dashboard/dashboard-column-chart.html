<link rel="import" href="../../bower_components/polymer/polymer-element.html">
<link rel="import" href="../../bower_components/vaadin-charts/vaadin-column-chart.html">

<dom-module id="dashboard-column-chart">

	<template>
		<style>

			.wrapper {
				box-shadow: 0 2px 5px 0 rgba(23, 68, 128, 0.1);
				border-radius: 4px;
				border: 1px solid #d5d5d5;

				@apply --column-chart-margin;
				@apply --column-chart-height;
			}

		</style>
		<div class="wrapper">
			<vaadin-column-chart>
				<chart-title>
					<chart-style>
						<color>rgba(42, 71, 110, 0.6)</color>
						<font-size>16px</font-size>
						<font-weight>bold</font-weight>
					</chart-style>
					<text>[[data.title]]</text>
				</chart-title>
				<x-axis tick-interval="1">
					<categories>[[data.categories]]</categories>
				</x-axis>
				<y-axis>
					<chart-title enabled="false"></chart-title>
				</y-axis>
				<legend enabled="false"></legend>
				<plot-options>
					<column color="rgba(34, 70, 117, 0.4)"></column>
				</plot-options>
				<data-series data="[[data.values]]">
					<name>[[data.seriesName]]</name>
					<color-by-point>false</color-by-point>
				</data-series>
				<exporting>
					<enabled>false</enabled>
				</exporting>
			</vaadin-column-chart>
		</div>
	</template>

<<<<<<< HEAD
  <script>
      class DashboardColumnChart extends Polymer.Element {
        static get is() {
          return 'dashboard-column-chart';
        }
=======
	<script>
    class DashboardColumnChart extends Polymer.Element {
      static get is() {
        return 'dashboard-column-chart';
>>>>>>> 7812cf28
      }
    }

    window.customElements.define(DashboardColumnChart.is, DashboardColumnChart);
	</script>
</dom-module><|MERGE_RESOLUTION|>--- conflicted
+++ resolved
@@ -47,18 +47,10 @@
 		</div>
 	</template>
 
-<<<<<<< HEAD
-  <script>
-      class DashboardColumnChart extends Polymer.Element {
-        static get is() {
-          return 'dashboard-column-chart';
-        }
-=======
 	<script>
     class DashboardColumnChart extends Polymer.Element {
       static get is() {
         return 'dashboard-column-chart';
->>>>>>> 7812cf28
       }
     }
 
